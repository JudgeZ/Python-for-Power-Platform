--- conflicted
+++ resolved
@@ -21,12 +21,9 @@
 Security is modeled using OAuth2 implicit. RBAC read operations require the
 `Authorization.RBAC.Read` scope, while create/update/delete flows require
 `Authorization.RBAC.Manage` in addition to the tenant's `.default` scope.
-<<<<<<< HEAD
 Data loss prevention read operations require the `Policy.DataLossPrevention.Read` scope, while create/update/delete flows require `Policy.DataLossPrevention.Manage` together with the tenant `.default` scope.
-=======
 Tenant-level configuration changes further require the `TenantSettings.Manage`
 scope; read-only integrations can use `TenantSettings.Read`.
->>>>>>> d67a3306
 Where Microsoft Learn does not expose full object schemas, responses are typed as `object` with `additionalProperties: true` and will be refined with recorded schemas later.
 Long-running operations include the `Operation-Location` response header when documented.
 Environment lifecycle operations remain under the `2022-03-01-preview` API version and surface as long-running operations; the
