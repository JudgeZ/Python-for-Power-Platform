# Power Platform OpenAPI Bundle (r7)
Generated: 2025-10-26T21:00:36.157176

This bundle adds/updates endpoints requested for:
- Analytics (Advisor Recommendations)
- App Management (Applications) including environment-scoped listings, uninstall, and upgrade operation coverage
- Authorization (RBAC)
- Connectivity (Connectors)
- Environment Management (groups, ops, managed governance, settings, lifecycle provision/copy/reset/backup/restore)
- Governance (cross-tenant connection reports, rule-based policies)
- Licensing (billing policy, env associations, currency allocation/reports, environment billing policy, ISV contracts, storage warnings, temporary currency entitlement, tenant capacity details)
- Power Apps (admin apps)
- Power Automate (cloud flows, flow actions, flow runs)
- Power Pages (websites lifecycle, WAF, scanning, IP allowlist, security/visibility)
- Power Virtual Agents (bots quarantine)
- User Management (apply admin role)

Security is modeled using OAuth2 implicit. RBAC read operations require the
`Authorization.RBAC.Read` scope, while create/update/delete flows require
`Authorization.RBAC.Manage` in addition to the tenant's `.default` scope.
Where Microsoft Learn does not expose full object schemas, responses are typed as `object` with `additionalProperties: true` and will be refined with recorded schemas later.
Long-running operations include the `Operation-Location` response header when documented.
<<<<<<< HEAD
Environment lifecycle operations remain under the `2022-03-01-preview` API version and surface as long-running operations; the
Power Platform admin API throttling guidance applies (preview docs call out limits on concurrent environment copies and backup/
restore submissions per environment).
=======

## Power Apps admin operations modeled here

- `GET /powerapps/environments/{environmentId}/apps/{appId}/versions`
  - Returns the set of available versions for a canvas app so tooling can surface roll-back choices.
- `POST .../{appId}:restore`
  - Accepts a `RestoreAppRequest` that names the source version and optional environment/app identifiers for cross-environment restores.
  - Returns `202 Accepted` with `Operation-Location` and `Retry-After` headers for polling.
- `POST .../{appId}:publish`
  - Publishes a specific app version using `PublishAppRequest.versionId` and follows the same async polling contract as restore.
- `GET .../{appId}/permissions`
  - Lists the principals and roles currently assigned to the app.
- `POST .../{appId}:share`
  - Grants access to users, groups, service principals, or tenant scopes using `ShareAppRequest.principals`.
- `POST .../{appId}:revokeShare`
  - Removes permissions for provided principal IDs.
- `POST .../{appId}:setOwner`
  - Transfers ownership to the supplied principal and can optionally demote the previous owner to co-owner.

> **Permissions:** All admin Power Apps operations require callers to be Global administrator, Power Platform administrator, or have the Power Platform service admin role in the tenant. Tenant-scoped app sharing also requires environment admin for the target environment.
>>>>>>> d227a0e9
<|MERGE_RESOLUTION|>--- conflicted
+++ resolved
@@ -20,11 +20,9 @@
 `Authorization.RBAC.Manage` in addition to the tenant's `.default` scope.
 Where Microsoft Learn does not expose full object schemas, responses are typed as `object` with `additionalProperties: true` and will be refined with recorded schemas later.
 Long-running operations include the `Operation-Location` response header when documented.
-<<<<<<< HEAD
 Environment lifecycle operations remain under the `2022-03-01-preview` API version and surface as long-running operations; the
 Power Platform admin API throttling guidance applies (preview docs call out limits on concurrent environment copies and backup/
 restore submissions per environment).
-=======
 
 ## Power Apps admin operations modeled here
 
@@ -44,5 +42,4 @@
 - `POST .../{appId}:setOwner`
   - Transfers ownership to the supplied principal and can optionally demote the previous owner to co-owner.
 
-> **Permissions:** All admin Power Apps operations require callers to be Global administrator, Power Platform administrator, or have the Power Platform service admin role in the tenant. Tenant-scoped app sharing also requires environment admin for the target environment.
->>>>>>> d227a0e9
+> **Permissions:** All admin Power Apps operations require callers to be Global administrator, Power Platform administrator, or have the Power Platform service admin role in the tenant. Tenant-scoped app sharing also requires environment admin for the target environment.