
# Python for Power Platform

This repository provides a test-driven, extensible Python library and CLI targeting Microsoft Power Platform + Dataverse.

## Continuous Integration

We run automated quality gates on every push and pull request. Before opening a PR, ensure the following commands succeed locally:

1. `ruff check .`
2. `black --check .`
3. `mypy .`
4. `pytest --cov=pacx --cov-report=term-missing --cov-fail-under=85`
5. `pip-audit` (or `make security`)
6. `bandit -q -r src`

The CI workflow also uploads coverage artifacts from `pytest` and enforces a minimum 85% coverage floor, so new changes should keep or raise the overall coverage.

## New in 0.2.0 (this build)
- **Profiles** and token storage (`ppx profile *`)
- **Auth** via MSAL flows (`ppx auth create --flow device|web|client-credential`) — optional extra
- **Retry/backoff** (429/5xx) in HTTP client
- **Dataverse CRUD** (`ppx dv {list,get,create,update,delete}`)
- **Solution zip/unzip** helpers (local pack/unpack of ZIP, not full SolutionPackager)

See `tests/` for TDD baselines and `openapi/` for the starter OpenAPI spec.

<<<<<<< HEAD
## Authorization (RBAC) management

- OpenAPI specs now include role definition read/write operations so you can
  automate custom RBAC definitions alongside assignments.
- Managing role definitions or assignments requires granting the
  `Authorization.RBAC.Manage` scope (with `.default` still required for the
  tenant). Read-only automation can use the `Authorization.RBAC.Read` scope.
=======
## Advisor Recommendations workflow

Analytics scenarios follow a discovery-to-remediation flow that surfaces actionable insights and tracks closure:

1. **Discover scenarios** with `GET /analytics/advisorRecommendations/scenarios` to learn the categories available.
2. **List actionable items** using `GET /analytics/advisorRecommendations/{scenario}/recommendations` to enumerate outstanding recommendations for the selected scenario.
3. **Inspect details** for a recommendation via `GET /analytics/advisorRecommendations/{scenario}/recommendations/{recommendationId}` to review severity, impact, and remediation guidance.
4. **Remediate and respond** by invoking `POST .../{recommendationId}:acknowledge` after taking the suggested action or `POST .../{recommendationId}:dismiss` when the item is not applicable. Both routes return an operation identifier for auditing.
5. **Track status** through `GET /analytics/advisorRecommendations/{scenario}/recommendations/{recommendationId}/status` or by polling `GET /analytics/advisorRecommendations/operations/{operationId}` until the acknowledgement or dismissal is finalized.

The OpenAPI description in `openapi/analytics-recommendations.yaml` captures the payloads for each stage so clients can automate the workflow end-to-end.
## Power Virtual Agents bot management

The `openapi/powervirtualagents-bots.yaml` contract now captures day-to-day bot lifecycle management so SDKs can automate Power
Virtual Agents administration:

- Enumerate bots and inspect metadata (`GET /powervirtualagents/environments/{environmentId}/bots` and `GET .../{botId}`)
- Publish and unpublish bots with long-running-operation headers for polling (`POST .../{botId}/publish`, `POST .../{botId}/unpublish`)
- Export or import bot packages to external storage endpoints (`POST .../{botId}/export`, `POST .../{botId}/import`)
- Configure channels programmatically, including enable/disable flows (`GET|POST /channels` and `GET|PUT|DELETE /channels/{channelId}`)

### Prerequisites

- Tenant administrators must enable the Power Platform tenant settings that unlock Power Virtual Agents admin APIs.
- Bots require Power Virtual Agents licensing (per-user or capacity-based) to publish to production channels.
- Export/import package operations rely on customer-managed storage accounts with shared access signatures or equivalent tokens.
>>>>>>> 5b352da2

## Contributing

We welcome contributions from the community. Please review and abide by our [Code of Conduct](CODE_OF_CONDUCT.md) and the guidance captured in [`AGENTS.md`](AGENTS.md) before proposing changes. When opening pull requests or filing issues, use the repository templates to streamline collaboration:

- Pull requests use the [`PULL_REQUEST_TEMPLATE`](.github/PULL_REQUEST_TEMPLATE.md), which includes the required test, lint/type check, documentation, and changelog checklist.
- Bug reports and enhancement ideas start with the issue templates under [`.github/ISSUE_TEMPLATE/`](.github/ISSUE_TEMPLATE/), which reference the same governance resources (ADRs, PLAN, MAINTAINERS) to keep discussions grounded in documented decisions.

For larger changes, consult the existing [ADRs](docs/adr/) and governance policies in [PLAN.md](PLAN.md) and [MAINTAINERS.md](MAINTAINERS.md) to understand current direction and decision-making processes.

## New additions in v0.3.0
- Client credentials profile: `ppx auth create --flow client-credential` (reads secret from env var you specify)
- Profile management: `ppx profile list|show|set-env|set-host`
- Dataverse CLI group: `ppx dv whoami|list|get|create|update|delete`
- Connectors push: `ppx connector push --environment-id ENV --name NAME --openapi openapi.yaml`
- Library: Dataverse CRUD helpers (`list_records/get_record/create_record/update_record/delete_record`)


## New in v0.5.0
- **Power Pages**: expanded tables (weblinksets, weblinks, redirects, webroles, entitypermissions, access rules) and `--tables core|full|<csv>`
- **$batch parsing**: per-op result parsing + `--report` in `ppx dv bulk-csv`
- **Secrets**: `ppx auth create --flow client-credential` supports `--secret-backend` (`env|keyring|keyvault`), `--secret-ref`, and `--prompt-secret` for keyring
- **Docs**: C4 architecture diagrams (Mermaid) + full user manuals; docs workflow now builds Mermaid diagrams


## New in v0.6.0
- **Power Pages**: optional web file **binaries** export to `files_bin/` with checksums
- **CSV upsert**: **alternate-key** PATCH via `--key-columns`, configurable `--create-if-missing`
- **Upload strategies**: `replace|merge|skip-existing|create-only` for Pages
- **Docs**: Agents guide, Plan, ADRs, and repo governance docs

## New in v0.7.0
- **Binary providers**: `ppx pages download` supports `--binary-provider annotations|azure` with provider manifests & checksums.
- **Permissions diffing**: `ppx pages diff-permissions` builds create/update/delete plans comparing local exports vs Dataverse.
- **Natural key upsert**: Pages uploads honor default/override key sets; manifest captures defaults for reuse.
- **Batch resiliency**: `$batch` retries (429/5xx) with aggregated stats surfaced in `ppx dv bulk-csv` output.
- **Solution parity**: `solution_sp` pack/unpack mirrors SolutionPackager folder mapping across component types.
- **Power Automate**: Cloud flow lifecycle endpoints (detail, state, run management, diagnostics) in the OpenAPI surface.
- **Operational tooling**: `ppx doctor` validates environment + Dataverse access; GitHub Actions `publish.yml` drives TestPyPI/PyPI releases.<|MERGE_RESOLUTION|>--- conflicted
+++ resolved
@@ -25,7 +25,6 @@
 
 See `tests/` for TDD baselines and `openapi/` for the starter OpenAPI spec.
 
-<<<<<<< HEAD
 ## Authorization (RBAC) management
 
 - OpenAPI specs now include role definition read/write operations so you can
@@ -33,7 +32,6 @@
 - Managing role definitions or assignments requires granting the
   `Authorization.RBAC.Manage` scope (with `.default` still required for the
   tenant). Read-only automation can use the `Authorization.RBAC.Read` scope.
-=======
 ## Advisor Recommendations workflow
 
 Analytics scenarios follow a discovery-to-remediation flow that surfaces actionable insights and tracks closure:
@@ -60,7 +58,6 @@
 - Tenant administrators must enable the Power Platform tenant settings that unlock Power Virtual Agents admin APIs.
 - Bots require Power Virtual Agents licensing (per-user or capacity-based) to publish to production channels.
 - Export/import package operations rely on customer-managed storage accounts with shared access signatures or equivalent tokens.
->>>>>>> 5b352da2
 
 ## Contributing
 
