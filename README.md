--- conflicted
+++ resolved
@@ -25,7 +25,6 @@
 
 See `tests/` for TDD baselines and `openapi/` for the starter OpenAPI spec.
 
-<<<<<<< HEAD
 ## Auditing admin role elevation
 
 Role elevation flows surface long-running operation metadata so integrators can enforce least privilege:
@@ -35,7 +34,6 @@
 3. **Roll back quickly:** Use `POST /usermanagement/users/{userId}:removeAdminRole?api-version=2022-03-01-preview` with the stored `roleDefinitionId` to revert elevated assignments and confirm completion through the same status endpoint.
 
 Combining these endpoints with existing tenant logging enables routine audits and rapid rollback should an elevation request fail validation or exceed its planned window.
-=======
 ## Advisor Recommendations workflow
 
 Analytics scenarios follow a discovery-to-remediation flow that surfaces actionable insights and tracks closure:
@@ -62,7 +60,6 @@
 - Tenant administrators must enable the Power Platform tenant settings that unlock Power Virtual Agents admin APIs.
 - Bots require Power Virtual Agents licensing (per-user or capacity-based) to publish to production channels.
 - Export/import package operations rely on customer-managed storage accounts with shared access signatures or equivalent tokens.
->>>>>>> 5b352da2
 
 ## Contributing
 
