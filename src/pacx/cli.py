--- conflicted
+++ resolved
@@ -8,11 +8,8 @@
     connectors,
     dataverse,
     doctor,
-<<<<<<< HEAD
     governance,
-=======
     licensing,
->>>>>>> fa27bb9d
     pages,
     power_platform,
     profile,
@@ -32,11 +29,8 @@
     "connectors",
     "dataverse",
     "doctor",
-<<<<<<< HEAD
     "governance",
-=======
     "licensing",
->>>>>>> fa27bb9d
     "pages",
     "power_platform",
     "profile",
