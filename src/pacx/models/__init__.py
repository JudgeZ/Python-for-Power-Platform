from .dataverse import (
    ExportSolutionRequest as ExportSolutionRequest,
)
from .dataverse import (
    ApplySolutionUpgradeRequest as ApplySolutionUpgradeRequest,
)
from .dataverse import (
    CloneAsPatchRequest as CloneAsPatchRequest,
)
from .dataverse import (
    CloneAsPatchResponse as CloneAsPatchResponse,
)
from .dataverse import (
    CloneAsSolutionRequest as CloneAsSolutionRequest,
)
from .dataverse import (
    CloneAsSolutionResponse as CloneAsSolutionResponse,
)
from .dataverse import (
    DeleteAndPromoteRequest as DeleteAndPromoteRequest,
)
from .dataverse import (
    ExportSolutionAsManagedRequest as ExportSolutionAsManagedRequest,
)
from .dataverse import (
    ExportSolutionRequest as ExportSolutionRequest,
)
from .dataverse import (
    ExportSolutionUpgradeRequest as ExportSolutionUpgradeRequest,
)
from .dataverse import (
    ExportTranslationRequest as ExportTranslationRequest,
)
from .dataverse import (
    ExportTranslationResponse as ExportTranslationResponse,
)
from .dataverse import (
    ImportSolutionRequest as ImportSolutionRequest,
)
from .dataverse import (
    ImportTranslationRequest as ImportTranslationRequest,
)
from .dataverse import (
    Solution as Solution,
)
from .dataverse import (
    StageSolutionRequest as StageSolutionRequest,
)
from .dataverse import (
    StageSolutionResponse as StageSolutionResponse,
)
from .power_platform import (
    CloudFlow as CloudFlow,
)
from .power_platform import (
    EnvironmentSummary as EnvironmentSummary,
)
from .power_platform import (
    FlowRun as FlowRun,
)
from .power_platform import (
    PowerApp as PowerApp,
)
<<<<<<< HEAD
from .pva import BotListResult as BotListResult
from .pva import BotMetadata as BotMetadata
from .pva import ChannelConfiguration as ChannelConfiguration
from .pva import ChannelConfigurationListResult as ChannelConfigurationListResult
from .pva import ChannelConfigurationPayload as ChannelConfigurationPayload
from .pva import ExportBotPackageRequest as ExportBotPackageRequest
from .pva import ImportBotPackageRequest as ImportBotPackageRequest
from .pva import PublishBotRequest as PublishBotRequest
from .pva import UnpublishBotRequest as UnpublishBotRequest
=======
from .user_management import (
    AdminRoleAssignment as AdminRoleAssignment,
)
from .user_management import (
    AdminRoleAssignmentList as AdminRoleAssignmentList,
)
from .user_management import (
    AsyncOperationStatus as AsyncOperationStatus,
)
from .user_management import (
    RemoveAdminRoleRequest as RemoveAdminRoleRequest,
from .authorization import (
    CreateRoleAssignmentRequest as CreateRoleAssignmentRequest,
)
from .authorization import (
    CreateRoleDefinitionRequest as CreateRoleDefinitionRequest,
)
from .authorization import (
    RoleAssignment as RoleAssignment,
)
from .authorization import (
    RoleDefinition as RoleDefinition,
)
>>>>>>> f2075a8b

__all__ = [
    "ApplySolutionUpgradeRequest",
    "CloneAsPatchRequest",
    "CloneAsPatchResponse",
    "CloneAsSolutionRequest",
    "CloneAsSolutionResponse",
    "DeleteAndPromoteRequest",
    "ExportSolutionAsManagedRequest",
    "ExportSolutionRequest",
    "ExportSolutionUpgradeRequest",
    "ExportTranslationRequest",
    "ExportTranslationResponse",
    "ImportSolutionRequest",
    "ImportTranslationRequest",
    "Solution",
    "StageSolutionRequest",
    "StageSolutionResponse",
    "CloudFlow",
    "EnvironmentSummary",
    "FlowRun",
    "PowerApp",
<<<<<<< HEAD
    "BotListResult",
    "BotMetadata",
    "ChannelConfiguration",
    "ChannelConfigurationListResult",
    "ChannelConfigurationPayload",
    "ExportBotPackageRequest",
    "ImportBotPackageRequest",
    "PublishBotRequest",
    "UnpublishBotRequest",
=======
    "AdminRoleAssignment",
    "AdminRoleAssignmentList",
    "AsyncOperationStatus",
    "RemoveAdminRoleRequest",
    "CreateRoleAssignmentRequest",
    "CreateRoleDefinitionRequest",
    "RoleAssignment",
    "RoleDefinition",
>>>>>>> f2075a8b
]<|MERGE_RESOLUTION|>--- conflicted
+++ resolved
@@ -61,7 +61,6 @@
 from .power_platform import (
     PowerApp as PowerApp,
 )
-<<<<<<< HEAD
 from .pva import BotListResult as BotListResult
 from .pva import BotMetadata as BotMetadata
 from .pva import ChannelConfiguration as ChannelConfiguration
@@ -71,7 +70,6 @@
 from .pva import ImportBotPackageRequest as ImportBotPackageRequest
 from .pva import PublishBotRequest as PublishBotRequest
 from .pva import UnpublishBotRequest as UnpublishBotRequest
-=======
 from .user_management import (
     AdminRoleAssignment as AdminRoleAssignment,
 )
@@ -95,7 +93,6 @@
 from .authorization import (
     RoleDefinition as RoleDefinition,
 )
->>>>>>> f2075a8b
 
 __all__ = [
     "ApplySolutionUpgradeRequest",
@@ -118,7 +115,6 @@
     "EnvironmentSummary",
     "FlowRun",
     "PowerApp",
-<<<<<<< HEAD
     "BotListResult",
     "BotMetadata",
     "ChannelConfiguration",
@@ -128,7 +124,6 @@
     "ImportBotPackageRequest",
     "PublishBotRequest",
     "UnpublishBotRequest",
-=======
     "AdminRoleAssignment",
     "AdminRoleAssignmentList",
     "AsyncOperationStatus",
@@ -137,5 +132,4 @@
     "CreateRoleDefinitionRequest",
     "RoleAssignment",
     "RoleDefinition",
->>>>>>> f2075a8b
 ]