<<<<<<< HEAD
from .dataverse import (
    ExportSolutionRequest as ExportSolutionRequest,
)
from .dataverse import (
    ApplySolutionUpgradeRequest as ApplySolutionUpgradeRequest,
)
from .dataverse import (
    CloneAsPatchRequest as CloneAsPatchRequest,
)
from .dataverse import (
    CloneAsPatchResponse as CloneAsPatchResponse,
)
from .dataverse import (
    CloneAsSolutionRequest as CloneAsSolutionRequest,
)
from .dataverse import (
    CloneAsSolutionResponse as CloneAsSolutionResponse,
)
from .dataverse import (
    DeleteAndPromoteRequest as DeleteAndPromoteRequest,
)
from .dataverse import (
    ExportSolutionAsManagedRequest as ExportSolutionAsManagedRequest,
)
from .dataverse import (
    ExportSolutionRequest as ExportSolutionRequest,
)
from .dataverse import (
    ExportSolutionUpgradeRequest as ExportSolutionUpgradeRequest,
)
from .dataverse import (
    ExportTranslationRequest as ExportTranslationRequest,
)
from .dataverse import (
    ExportTranslationResponse as ExportTranslationResponse,
)
from .dataverse import (
    ImportSolutionRequest as ImportSolutionRequest,
)
from .dataverse import (
    ImportTranslationRequest as ImportTranslationRequest,
)
from .dataverse import (
    Solution as Solution,
)
from .app_management import (
    ApplicationPackage as ApplicationPackage,
)
from .app_management import (
    ApplicationPackageOperation as ApplicationPackageOperation,
)
from .app_management import (
    ApplicationPackageSummary as ApplicationPackageSummary,
from .power_platform import CloudFlow as CloudFlow
from .power_platform import EnvironmentSummary as EnvironmentSummary
from .power_platform import FlowRun as FlowRun
from .power_platform import PowerApp as PowerApp
from .tenant_settings import (
    TenantFeatureControl as TenantFeatureControl,
from .dataverse import (
    StageSolutionRequest as StageSolutionRequest,
)
from .dataverse import (
    StageSolutionResponse as StageSolutionResponse,
)
from .power_platform import (
    CloudFlow as CloudFlow,
)
from .tenant_settings import (
    TenantFeatureControlList as TenantFeatureControlList,
)
from .tenant_settings import (
    TenantFeatureControlPatch as TenantFeatureControlPatch,
)
from .tenant_settings import (
    TenantSettings as TenantSettings,
)
from .tenant_settings import (
    TenantSettingsAccessRequest as TenantSettingsAccessRequest,
)
from .tenant_settings import (
    TenantSettingsPatch as TenantSettingsPatch,
)
from .pva import BotListResult as BotListResult
from .pva import BotMetadata as BotMetadata
from .pva import ChannelConfiguration as ChannelConfiguration
from .pva import ChannelConfigurationListResult as ChannelConfigurationListResult
from .pva import ChannelConfigurationPayload as ChannelConfigurationPayload
from .pva import ExportBotPackageRequest as ExportBotPackageRequest
from .pva import ImportBotPackageRequest as ImportBotPackageRequest
from .pva import PublishBotRequest as PublishBotRequest
from .pva import UnpublishBotRequest as UnpublishBotRequest
from .user_management import (
    AdminRoleAssignment as AdminRoleAssignment,
)
from .user_management import (
    AdminRoleAssignmentList as AdminRoleAssignmentList,
)
from .user_management import (
    AsyncOperationStatus as AsyncOperationStatus,
)
from .user_management import (
    RemoveAdminRoleRequest as RemoveAdminRoleRequest,
from .authorization import (
    CreateRoleAssignmentRequest as CreateRoleAssignmentRequest,
)
from .authorization import (
    CreateRoleDefinitionRequest as CreateRoleDefinitionRequest,
)
from .authorization import (
    RoleAssignment as RoleAssignment,
=======
"""Re-export typed models for the pacx SDK."""

from .analytics import (
    AdvisorAction,
    AdvisorActionRequest,
    AdvisorActionResponse,
    AdvisorActionResult,
    AdvisorRecommendationAcknowledgement,
    AdvisorRecommendationActionResultSummary,
    AdvisorRecommendationDetail,
    AdvisorRecommendationOperationStatus,
    AdvisorRecommendationResource,
    AdvisorRecommendationStatus,
    AdvisorScenario,
    RecommendationActionPayload,
>>>>>>> 6232db9e
)
from .authorization import (
    CreateRoleAssignmentRequest,
    CreateRoleDefinitionRequest,
    RoleAssignment,
    RoleDefinition,
)
from .dataverse import (
    ApplySolutionUpgradeRequest,
    CloneAsPatchRequest,
    CloneAsPatchResponse,
    CloneAsSolutionRequest,
    CloneAsSolutionResponse,
    DeleteAndPromoteRequest,
    ExportSolutionAsManagedRequest,
    ExportSolutionRequest,
    ExportSolutionUpgradeRequest,
    ExportTranslationRequest,
    ExportTranslationResponse,
    ImportSolutionRequest,
    ImportTranslationRequest,
    Solution,
    StageSolutionRequest,
    StageSolutionResponse,
)
from .policy import (
    AsyncOperation as PolicyAsyncOperation,
    ConnectorGroup as PolicyConnectorGroup,
    ConnectorReference as PolicyConnectorReference,
    DataLossPreventionPolicy,
    PolicyAssignment,
)
from .power_platform import (
    CloudFlow,
    EnvironmentSummary,
    FlowRun,
    PowerApp,
)
from .pva import (
    BotListResult,
    BotMetadata,
    ChannelConfiguration,
    ChannelConfigurationListResult,
    ChannelConfigurationPayload,
    ExportBotPackageRequest,
    ImportBotPackageRequest,
    PublishBotRequest,
    UnpublishBotRequest,
)
from .tenant_settings import (
    TenantFeatureControl,
    TenantFeatureControlList,
    TenantFeatureControlPatch,
    TenantSettings,
    TenantSettingsAccessRequest,
    TenantSettingsPatch,
)
from .user_management import (
    AdminRoleAssignment,
    AdminRoleAssignmentList,
    AsyncOperationStatus,
    RemoveAdminRoleRequest,
)
from .power_platform import (CloudFlow as CloudFlow,)
from .power_platform import (EnvironmentSummary as EnvironmentSummary,)
from .power_platform import (FlowRun as FlowRun,)
from .power_platform import (PowerApp as PowerApp,)

__all__ = [
    "AdvisorAction",
    "AdvisorActionRequest",
    "AdvisorActionResponse",
    "AdvisorActionResult",
    "AdvisorRecommendationAcknowledgement",
    "AdvisorRecommendationActionResultSummary",
    "AdvisorRecommendationDetail",
    "AdvisorRecommendationOperationStatus",
    "AdvisorRecommendationResource",
    "AdvisorRecommendationStatus",
    "AdvisorScenario",
    "RecommendationActionPayload",
    "ApplySolutionUpgradeRequest",
    "CloneAsPatchRequest",
    "CloneAsPatchResponse",
    "CloneAsSolutionRequest",
    "CloneAsSolutionResponse",
    "DeleteAndPromoteRequest",
    "ExportSolutionAsManagedRequest",
    "ExportSolutionRequest",
    "ExportSolutionUpgradeRequest",
    "ExportTranslationRequest",
    "ExportTranslationResponse",
    "ImportSolutionRequest",
    "ImportTranslationRequest",
    "Solution",
    "ApplicationPackage",
    "ApplicationPackageOperation",
    "ApplicationPackageSummary",
    "StageSolutionRequest",
    "StageSolutionResponse",
    "CloudFlow",
    "EnvironmentSummary",
    "FlowRun",
    "PowerApp",
    "PolicyAsyncOperation",
    "PolicyConnectorGroup",
    "PolicyConnectorReference",
    "DataLossPreventionPolicy",
    "PolicyAssignment",
    "TenantFeatureControl",
    "TenantFeatureControlList",
    "TenantFeatureControlPatch",
    "TenantSettings",
    "TenantSettingsAccessRequest",
    "TenantSettingsPatch",
    "BotListResult",
    "BotMetadata",
    "ChannelConfiguration",
    "ChannelConfigurationListResult",
    "ChannelConfigurationPayload",
    "ExportBotPackageRequest",
    "ImportBotPackageRequest",
    "PublishBotRequest",
    "UnpublishBotRequest",
    "AdminRoleAssignment",
    "AdminRoleAssignmentList",
    "AsyncOperationStatus",
    "RemoveAdminRoleRequest",
    "CreateRoleAssignmentRequest",
    "CreateRoleDefinitionRequest",
    "RoleAssignment",
    "RoleDefinition",
]<|MERGE_RESOLUTION|>--- conflicted
+++ resolved
@@ -1,4 +1,3 @@
-<<<<<<< HEAD
 from .dataverse import (
     ExportSolutionRequest as ExportSolutionRequest,
 )
@@ -110,7 +109,6 @@
 )
 from .authorization import (
     RoleAssignment as RoleAssignment,
-=======
 """Re-export typed models for the pacx SDK."""
 
 from .analytics import (
@@ -126,7 +124,6 @@
     AdvisorRecommendationStatus,
     AdvisorScenario,
     RecommendationActionPayload,
->>>>>>> 6232db9e
 )
 from .authorization import (
     CreateRoleAssignmentRequest,
