from .dataverse import (
    ExportSolutionRequest as ExportSolutionRequest,
)
from .dataverse import (
    ApplySolutionUpgradeRequest as ApplySolutionUpgradeRequest,
)
from .dataverse import (
    CloneAsPatchRequest as CloneAsPatchRequest,
)
from .dataverse import (
    CloneAsPatchResponse as CloneAsPatchResponse,
)
from .dataverse import (
    CloneAsSolutionRequest as CloneAsSolutionRequest,
)
from .dataverse import (
    CloneAsSolutionResponse as CloneAsSolutionResponse,
)
from .dataverse import (
    DeleteAndPromoteRequest as DeleteAndPromoteRequest,
)
from .dataverse import (
    ExportSolutionAsManagedRequest as ExportSolutionAsManagedRequest,
)
from .dataverse import (
    ExportSolutionRequest as ExportSolutionRequest,
)
from .dataverse import (
    ExportSolutionUpgradeRequest as ExportSolutionUpgradeRequest,
)
from .dataverse import (
    ExportTranslationRequest as ExportTranslationRequest,
)
from .dataverse import (
    ExportTranslationResponse as ExportTranslationResponse,
)
from .dataverse import (
    ImportSolutionRequest as ImportSolutionRequest,
)
from .dataverse import (
    ImportTranslationRequest as ImportTranslationRequest,
)
from .dataverse import (
    Solution as Solution,
)
<<<<<<< HEAD
from .app_management import (
    ApplicationPackage as ApplicationPackage,
)
from .app_management import (
    ApplicationPackageOperation as ApplicationPackageOperation,
)
from .app_management import (
    ApplicationPackageSummary as ApplicationPackageSummary,
=======
from .power_platform import CloudFlow as CloudFlow
from .power_platform import EnvironmentSummary as EnvironmentSummary
from .power_platform import FlowRun as FlowRun
from .power_platform import PowerApp as PowerApp
from .tenant_settings import (
    TenantFeatureControl as TenantFeatureControl,
from .dataverse import (
    StageSolutionRequest as StageSolutionRequest,
)
from .dataverse import (
    StageSolutionResponse as StageSolutionResponse,
)
from .power_platform import (
    CloudFlow as CloudFlow,
)
from .tenant_settings import (
    TenantFeatureControlList as TenantFeatureControlList,
)
from .tenant_settings import (
    TenantFeatureControlPatch as TenantFeatureControlPatch,
)
from .tenant_settings import (
    TenantSettings as TenantSettings,
)
from .tenant_settings import (
    TenantSettingsAccessRequest as TenantSettingsAccessRequest,
)
from .tenant_settings import (
    TenantSettingsPatch as TenantSettingsPatch,
)
from .pva import BotListResult as BotListResult
from .pva import BotMetadata as BotMetadata
from .pva import ChannelConfiguration as ChannelConfiguration
from .pva import ChannelConfigurationListResult as ChannelConfigurationListResult
from .pva import ChannelConfigurationPayload as ChannelConfigurationPayload
from .pva import ExportBotPackageRequest as ExportBotPackageRequest
from .pva import ImportBotPackageRequest as ImportBotPackageRequest
from .pva import PublishBotRequest as PublishBotRequest
from .pva import UnpublishBotRequest as UnpublishBotRequest
from .user_management import (
    AdminRoleAssignment as AdminRoleAssignment,
)
from .user_management import (
    AdminRoleAssignmentList as AdminRoleAssignmentList,
)
from .user_management import (
    AsyncOperationStatus as AsyncOperationStatus,
)
from .user_management import (
    RemoveAdminRoleRequest as RemoveAdminRoleRequest,
from .authorization import (
    CreateRoleAssignmentRequest as CreateRoleAssignmentRequest,
)
from .authorization import (
    CreateRoleDefinitionRequest as CreateRoleDefinitionRequest,
)
from .authorization import (
    RoleAssignment as RoleAssignment,
)
from .authorization import (
    RoleDefinition as RoleDefinition,
)
from .policy import (
    AsyncOperation as PolicyAsyncOperation,
)
from .policy import (
    ConnectorGroup as PolicyConnectorGroup,
)
from .policy import (
    ConnectorReference as PolicyConnectorReference,
)
from .policy import (
    DataLossPreventionPolicy as DataLossPreventionPolicy,
)
from .policy import (
    PolicyAssignment as PolicyAssignment,
>>>>>>> 89677c54
)
from .power_platform import (CloudFlow as CloudFlow,)
from .power_platform import (EnvironmentSummary as EnvironmentSummary,)
from .power_platform import (FlowRun as FlowRun,)
from .power_platform import (PowerApp as PowerApp,)

__all__ = [
    "ApplySolutionUpgradeRequest",
    "CloneAsPatchRequest",
    "CloneAsPatchResponse",
    "CloneAsSolutionRequest",
    "CloneAsSolutionResponse",
    "DeleteAndPromoteRequest",
    "ExportSolutionAsManagedRequest",
    "ExportSolutionRequest",
    "ExportSolutionUpgradeRequest",
    "ExportTranslationRequest",
    "ExportTranslationResponse",
    "ImportSolutionRequest",
    "ImportTranslationRequest",
    "Solution",
<<<<<<< HEAD
    "ApplicationPackage",
    "ApplicationPackageOperation",
    "ApplicationPackageSummary",
=======
    "StageSolutionRequest",
    "StageSolutionResponse",
>>>>>>> 89677c54
    "CloudFlow",
    "EnvironmentSummary",
    "FlowRun",
    "PowerApp",
    "PolicyAsyncOperation",
    "PolicyConnectorGroup",
    "PolicyConnectorReference",
    "DataLossPreventionPolicy",
    "PolicyAssignment",
    "TenantFeatureControl",
    "TenantFeatureControlList",
    "TenantFeatureControlPatch",
    "TenantSettings",
    "TenantSettingsAccessRequest",
    "TenantSettingsPatch",
    "BotListResult",
    "BotMetadata",
    "ChannelConfiguration",
    "ChannelConfigurationListResult",
    "ChannelConfigurationPayload",
    "ExportBotPackageRequest",
    "ImportBotPackageRequest",
    "PublishBotRequest",
    "UnpublishBotRequest",
    "AdminRoleAssignment",
    "AdminRoleAssignmentList",
    "AsyncOperationStatus",
    "RemoveAdminRoleRequest",
    "CreateRoleAssignmentRequest",
    "CreateRoleDefinitionRequest",
    "RoleAssignment",
    "RoleDefinition",
]<|MERGE_RESOLUTION|>--- conflicted
+++ resolved
@@ -43,7 +43,6 @@
 from .dataverse import (
     Solution as Solution,
 )
-<<<<<<< HEAD
 from .app_management import (
     ApplicationPackage as ApplicationPackage,
 )
@@ -52,7 +51,6 @@
 )
 from .app_management import (
     ApplicationPackageSummary as ApplicationPackageSummary,
-=======
 from .power_platform import CloudFlow as CloudFlow
 from .power_platform import EnvironmentSummary as EnvironmentSummary
 from .power_platform import FlowRun as FlowRun
@@ -129,7 +127,6 @@
 )
 from .policy import (
     PolicyAssignment as PolicyAssignment,
->>>>>>> 89677c54
 )
 from .power_platform import (CloudFlow as CloudFlow,)
 from .power_platform import (EnvironmentSummary as EnvironmentSummary,)
@@ -151,14 +148,11 @@
     "ImportSolutionRequest",
     "ImportTranslationRequest",
     "Solution",
-<<<<<<< HEAD
     "ApplicationPackage",
     "ApplicationPackageOperation",
     "ApplicationPackageSummary",
-=======
     "StageSolutionRequest",
     "StageSolutionResponse",
->>>>>>> 89677c54
     "CloudFlow",
     "EnvironmentSummary",
     "FlowRun",
