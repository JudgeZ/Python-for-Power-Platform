--- conflicted
+++ resolved
@@ -142,13 +142,11 @@
     "EnvironmentSummary",
     "FlowRun",
     "PowerApp",
-<<<<<<< HEAD
     "PolicyAsyncOperation",
     "PolicyConnectorGroup",
     "PolicyConnectorReference",
     "DataLossPreventionPolicy",
     "PolicyAssignment",
-=======
     "TenantFeatureControl",
     "TenantFeatureControlList",
     "TenantFeatureControlPatch",
@@ -172,5 +170,4 @@
     "CreateRoleDefinitionRequest",
     "RoleAssignment",
     "RoleDefinition",
->>>>>>> 7763e231
 ]