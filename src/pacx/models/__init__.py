--- conflicted
+++ resolved
@@ -43,14 +43,12 @@
 from .dataverse import (
     Solution as Solution,
 )
-<<<<<<< HEAD
 from .power_platform import CloudFlow as CloudFlow
 from .power_platform import EnvironmentSummary as EnvironmentSummary
 from .power_platform import FlowRun as FlowRun
 from .power_platform import PowerApp as PowerApp
 from .tenant_settings import (
     TenantFeatureControl as TenantFeatureControl,
-=======
 from .dataverse import (
     StageSolutionRequest as StageSolutionRequest,
 )
@@ -59,7 +57,6 @@
 )
 from .power_platform import (
     CloudFlow as CloudFlow,
->>>>>>> 03915287
 )
 from .tenant_settings import (
     TenantFeatureControlList as TenantFeatureControlList,
@@ -130,14 +127,12 @@
     "EnvironmentSummary",
     "FlowRun",
     "PowerApp",
-<<<<<<< HEAD
     "TenantFeatureControl",
     "TenantFeatureControlList",
     "TenantFeatureControlPatch",
     "TenantSettings",
     "TenantSettingsAccessRequest",
     "TenantSettingsPatch",
-=======
     "BotListResult",
     "BotMetadata",
     "ChannelConfiguration",
@@ -155,5 +150,4 @@
     "CreateRoleDefinitionRequest",
     "RoleAssignment",
     "RoleDefinition",
->>>>>>> 03915287
 ]