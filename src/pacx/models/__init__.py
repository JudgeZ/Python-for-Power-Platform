from .analytics import (
    AdvisorAction as AdvisorAction,
)
<<<<<<< HEAD
from .analytics import (
    AdvisorActionRequest as AdvisorActionRequest,
)
from .analytics import (
    AdvisorActionResponse as AdvisorActionResponse,
)
from .analytics import (
    AdvisorActionResult as AdvisorActionResult,
=======
from .dataverse import (
    ApplySolutionUpgradeRequest as ApplySolutionUpgradeRequest,
)
from .dataverse import (
    CloneAsPatchRequest as CloneAsPatchRequest,
)
from .dataverse import (
    CloneAsPatchResponse as CloneAsPatchResponse,
)
from .dataverse import (
    CloneAsSolutionRequest as CloneAsSolutionRequest,
)
from .dataverse import (
    CloneAsSolutionResponse as CloneAsSolutionResponse,
)
from .dataverse import (
    DeleteAndPromoteRequest as DeleteAndPromoteRequest,
)
from .dataverse import (
    ExportSolutionAsManagedRequest as ExportSolutionAsManagedRequest,
)
from .dataverse import (
    ExportSolutionRequest as ExportSolutionRequest,
)
from .dataverse import (
    ExportSolutionUpgradeRequest as ExportSolutionUpgradeRequest,
)
from .dataverse import (
    ExportTranslationRequest as ExportTranslationRequest,
)
from .dataverse import (
    ExportTranslationResponse as ExportTranslationResponse,
)
from .dataverse import (
    ImportSolutionRequest as ImportSolutionRequest,
)
from .dataverse import (
    ImportTranslationRequest as ImportTranslationRequest,
)
from .dataverse import (
    Solution as Solution,
)
from .dataverse import (
    StageSolutionRequest as StageSolutionRequest,
)
from .dataverse import (
    StageSolutionResponse as StageSolutionResponse,
)
from .power_platform import (
    CloudFlow as CloudFlow,
>>>>>>> a90abee9
)
from .analytics import (
    AdvisorRecommendationAcknowledgement as AdvisorRecommendationAcknowledgement,
)
from .analytics import (
    AdvisorRecommendationActionResultSummary as AdvisorRecommendationActionResultSummary,
)
from .analytics import (
    AdvisorRecommendationDetail as AdvisorRecommendationDetail,
)
<<<<<<< HEAD
from .analytics import (
    AdvisorRecommendationOperationStatus as AdvisorRecommendationOperationStatus,
)
from .analytics import (
    AdvisorRecommendationResource as AdvisorRecommendationResource,
)
from .analytics import (
    AdvisorRecommendationStatus as AdvisorRecommendationStatus,
)
from .analytics import (
    AdvisorScenario as AdvisorScenario,
)
from .analytics import (
    RecommendationActionPayload as RecommendationActionPayload,
)
from .dataverse import ExportSolutionRequest as ExportSolutionRequest
from .dataverse import ImportSolutionRequest as ImportSolutionRequest
from .dataverse import Solution as Solution
from .power_platform import CloudFlow as CloudFlow
from .power_platform import EnvironmentSummary as EnvironmentSummary
from .power_platform import FlowRun as FlowRun
from .power_platform import PowerApp as PowerApp

__all__ = [
    "AdvisorAction",
    "AdvisorActionRequest",
    "AdvisorActionResponse",
    "AdvisorActionResult",
    "AdvisorRecommendationAcknowledgement",
    "AdvisorRecommendationActionResultSummary",
    "AdvisorRecommendationDetail",
    "AdvisorRecommendationOperationStatus",
    "AdvisorRecommendationResource",
    "AdvisorRecommendationStatus",
    "AdvisorScenario",
    "RecommendationActionPayload",
=======
from .authorization import (
    CreateRoleAssignmentRequest as CreateRoleAssignmentRequest,
)
from .authorization import (
    CreateRoleDefinitionRequest as CreateRoleDefinitionRequest,
)
from .authorization import (
    RoleAssignment as RoleAssignment,
)
from .authorization import (
    RoleDefinition as RoleDefinition,
)

__all__ = [
    "ApplySolutionUpgradeRequest",
    "CloneAsPatchRequest",
    "CloneAsPatchResponse",
    "CloneAsSolutionRequest",
    "CloneAsSolutionResponse",
    "DeleteAndPromoteRequest",
    "ExportSolutionAsManagedRequest",
>>>>>>> a90abee9
    "ExportSolutionRequest",
    "ExportSolutionUpgradeRequest",
    "ExportTranslationRequest",
    "ExportTranslationResponse",
    "ImportSolutionRequest",
    "ImportTranslationRequest",
    "Solution",
    "StageSolutionRequest",
    "StageSolutionResponse",
    "CloudFlow",
    "EnvironmentSummary",
    "FlowRun",
    "PowerApp",
    "CreateRoleAssignmentRequest",
    "CreateRoleDefinitionRequest",
    "RoleAssignment",
    "RoleDefinition",
]<|MERGE_RESOLUTION|>--- conflicted
+++ resolved
@@ -1,7 +1,6 @@
 from .analytics import (
     AdvisorAction as AdvisorAction,
 )
-<<<<<<< HEAD
 from .analytics import (
     AdvisorActionRequest as AdvisorActionRequest,
 )
@@ -10,7 +9,6 @@
 )
 from .analytics import (
     AdvisorActionResult as AdvisorActionResult,
-=======
 from .dataverse import (
     ApplySolutionUpgradeRequest as ApplySolutionUpgradeRequest,
 )
@@ -61,7 +59,6 @@
 )
 from .power_platform import (
     CloudFlow as CloudFlow,
->>>>>>> a90abee9
 )
 from .analytics import (
     AdvisorRecommendationAcknowledgement as AdvisorRecommendationAcknowledgement,
@@ -72,7 +69,6 @@
 from .analytics import (
     AdvisorRecommendationDetail as AdvisorRecommendationDetail,
 )
-<<<<<<< HEAD
 from .analytics import (
     AdvisorRecommendationOperationStatus as AdvisorRecommendationOperationStatus,
 )
@@ -109,7 +105,6 @@
     "AdvisorRecommendationStatus",
     "AdvisorScenario",
     "RecommendationActionPayload",
-=======
 from .authorization import (
     CreateRoleAssignmentRequest as CreateRoleAssignmentRequest,
 )
@@ -131,7 +126,6 @@
     "CloneAsSolutionResponse",
     "DeleteAndPromoteRequest",
     "ExportSolutionAsManagedRequest",
->>>>>>> a90abee9
     "ExportSolutionRequest",
     "ExportSolutionUpgradeRequest",
     "ExportTranslationRequest",
