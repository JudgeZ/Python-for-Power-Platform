from .dataverse import (
    ExportSolutionRequest as ExportSolutionRequest,
)
from .dataverse import (
    ApplySolutionUpgradeRequest as ApplySolutionUpgradeRequest,
)
from .dataverse import (
    CloneAsPatchRequest as CloneAsPatchRequest,
)
from .dataverse import (
    CloneAsPatchResponse as CloneAsPatchResponse,
)
from .dataverse import (
    CloneAsSolutionRequest as CloneAsSolutionRequest,
)
from .dataverse import (
    CloneAsSolutionResponse as CloneAsSolutionResponse,
)
from .dataverse import (
    DeleteAndPromoteRequest as DeleteAndPromoteRequest,
)
from .dataverse import (
    ExportSolutionAsManagedRequest as ExportSolutionAsManagedRequest,
)
from .dataverse import (
    ExportSolutionRequest as ExportSolutionRequest,
)
from .dataverse import (
    ExportSolutionUpgradeRequest as ExportSolutionUpgradeRequest,
)
from .dataverse import (
    ExportTranslationRequest as ExportTranslationRequest,
)
from .dataverse import (
    ExportTranslationResponse as ExportTranslationResponse,
)
from .dataverse import (
    ImportSolutionRequest as ImportSolutionRequest,
)
from .dataverse import (
    ImportTranslationRequest as ImportTranslationRequest,
)
from .dataverse import (
    Solution as Solution,
)
from .dataverse import (
    StageSolutionRequest as StageSolutionRequest,
)
from .dataverse import (
    StageSolutionResponse as StageSolutionResponse,
)
from .power_platform import (
    CloudFlow as CloudFlow,
)
from .power_platform import (
    EnvironmentSummary as EnvironmentSummary,
)
from .power_platform import (
    FlowRun as FlowRun,
)
from .power_platform import (
    PowerApp as PowerApp,
)
<<<<<<< HEAD
from .user_management import (
    AdminRoleAssignment as AdminRoleAssignment,
)
from .user_management import (
    AdminRoleAssignmentList as AdminRoleAssignmentList,
)
from .user_management import (
    AsyncOperationStatus as AsyncOperationStatus,
)
from .user_management import (
    RemoveAdminRoleRequest as RemoveAdminRoleRequest,
=======
from .authorization import (
    CreateRoleAssignmentRequest as CreateRoleAssignmentRequest,
)
from .authorization import (
    CreateRoleDefinitionRequest as CreateRoleDefinitionRequest,
)
from .authorization import (
    RoleAssignment as RoleAssignment,
)
from .authorization import (
    RoleDefinition as RoleDefinition,
>>>>>>> a90abee9
)

__all__ = [
    "ApplySolutionUpgradeRequest",
    "CloneAsPatchRequest",
    "CloneAsPatchResponse",
    "CloneAsSolutionRequest",
    "CloneAsSolutionResponse",
    "DeleteAndPromoteRequest",
    "ExportSolutionAsManagedRequest",
    "ExportSolutionRequest",
    "ExportSolutionUpgradeRequest",
    "ExportTranslationRequest",
    "ExportTranslationResponse",
    "ImportSolutionRequest",
    "ImportTranslationRequest",
    "Solution",
    "StageSolutionRequest",
    "StageSolutionResponse",
    "CloudFlow",
    "EnvironmentSummary",
    "FlowRun",
    "PowerApp",
<<<<<<< HEAD
    "AdminRoleAssignment",
    "AdminRoleAssignmentList",
    "AsyncOperationStatus",
    "RemoveAdminRoleRequest",
=======
    "CreateRoleAssignmentRequest",
    "CreateRoleDefinitionRequest",
    "RoleAssignment",
    "RoleDefinition",
>>>>>>> a90abee9
]<|MERGE_RESOLUTION|>--- conflicted
+++ resolved
@@ -61,7 +61,6 @@
 from .power_platform import (
     PowerApp as PowerApp,
 )
-<<<<<<< HEAD
 from .user_management import (
     AdminRoleAssignment as AdminRoleAssignment,
 )
@@ -73,7 +72,6 @@
 )
 from .user_management import (
     RemoveAdminRoleRequest as RemoveAdminRoleRequest,
-=======
 from .authorization import (
     CreateRoleAssignmentRequest as CreateRoleAssignmentRequest,
 )
@@ -85,7 +83,6 @@
 )
 from .authorization import (
     RoleDefinition as RoleDefinition,
->>>>>>> a90abee9
 )
 
 __all__ = [
@@ -109,15 +106,12 @@
     "EnvironmentSummary",
     "FlowRun",
     "PowerApp",
-<<<<<<< HEAD
     "AdminRoleAssignment",
     "AdminRoleAssignmentList",
     "AsyncOperationStatus",
     "RemoveAdminRoleRequest",
-=======
     "CreateRoleAssignmentRequest",
     "CreateRoleDefinitionRequest",
     "RoleAssignment",
     "RoleDefinition",
->>>>>>> a90abee9
 ]