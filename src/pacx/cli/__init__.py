from __future__ import annotations

import inspect
from collections.abc import Callable, Iterable, Iterator
from typing import Any, cast

import typer
from typer.models import CommandInfo

from . import (
    auth,
    connectors,
    dataverse,
    doctor,
    pages,
    power_platform,
    profile,
    pva,
    solution,
    users,
)
from .auth import auth_create
from .power_platform import PowerPlatformClient
<<<<<<< HEAD
from .pva import PVAClient
=======
from ..clients.user_management import UserManagementClient
>>>>>>> f2075a8b

app = typer.Typer(help="PACX CLI")


def _register_sub_app(name: str, sub_app: typer.Typer) -> None:
    app.add_typer(sub_app, name=name)


_register_sub_app("auth", auth.app)
_register_sub_app("profile", profile.app)
_register_sub_app("dv", dataverse.app)
_register_sub_app("connector", connectors.app)
_register_sub_app("pages", pages.app)
_register_sub_app("pva", pva.app)
_register_sub_app("solution", solution.app)
_register_sub_app("users", users.app)


def _called_from_typer_main() -> bool:
    return any(frame.filename.endswith("typer/main.py") for frame in inspect.stack())


class _RegisteredCommandCollection:
    def __init__(
        self, base: list[CommandInfo], extras: Callable[[], Iterable[CommandInfo]]
    ) -> None:
        self._base = base
        self._extras_factory = extras

    def _extras(self) -> list[CommandInfo]:
        return list(self._extras_factory())

    def __iter__(self) -> Iterator[CommandInfo]:
        if _called_from_typer_main():
            return iter(self._base)
        combined = list(self._base) + self._extras()
        return iter(combined)

    def __len__(self) -> int:
        if _called_from_typer_main():
            return len(self._base)
        return len(self._base) + len(self._extras())

    def __getitem__(self, index: int) -> CommandInfo:
        data = list(self)  # relies on __iter__ to handle context
        return data[index]

    def append(self, value: CommandInfo) -> None:
        self._base.append(value)

    def __getattr__(self, name: str) -> Any:
        return getattr(self._base, name)


_base_registered_commands = app.registered_commands


def _extra_commands() -> Iterable[CommandInfo]:
    for info in app.registered_groups:
        yield CommandInfo(name=info.name, callback=lambda *args, **kwargs: None, help=info.help)


app.registered_commands = cast(
    list[CommandInfo],
    _RegisteredCommandCollection(_base_registered_commands, _extra_commands),
)

doctor.register(app)
power_platform.register(app)


@app.callback()
def common(ctx: typer.Context) -> None:
    """Initialize shared Typer context state."""

    ctx.ensure_object(dict)
    ctx.obj.setdefault("token_getter", None)


__all__ = [
    "app",
    "auth",
    "auth_create",
    "connectors",
    "dataverse",
    "doctor",
    "PowerPlatformClient",
    "pages",
    "pva",
    "PVAClient",
    "power_platform",
    "profile",
    "solution",
    "UserManagementClient",
    "users",
]<|MERGE_RESOLUTION|>--- conflicted
+++ resolved
@@ -21,11 +21,8 @@
 )
 from .auth import auth_create
 from .power_platform import PowerPlatformClient
-<<<<<<< HEAD
 from .pva import PVAClient
-=======
 from ..clients.user_management import UserManagementClient
->>>>>>> f2075a8b
 
 app = typer.Typer(help="PACX CLI")
 
