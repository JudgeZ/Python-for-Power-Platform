--- conflicted
+++ resolved
@@ -8,11 +8,8 @@
 from typer.models import CommandInfo
 
 from . import (
-<<<<<<< HEAD
     app_management,
-=======
     analytics,
->>>>>>> 6232db9e
     auth,
     connectors,
     dataverse,
@@ -42,11 +39,8 @@
     app.add_typer(sub_app, name=name)
 
 
-<<<<<<< HEAD
 _register_sub_app("app", app_management.app)
-=======
 _register_sub_app("analytics", analytics.app)
->>>>>>> 6232db9e
 _register_sub_app("auth", auth.app)
 _register_sub_app("profile", profile.app)
 _register_sub_app("dv", dataverse.app)
@@ -123,11 +117,8 @@
 
 
 __all__ = [
-<<<<<<< HEAD
     "AppManagementClient",
-=======
     "analytics",
->>>>>>> 6232db9e
     "app",
     "auth",
     "auth_create",
