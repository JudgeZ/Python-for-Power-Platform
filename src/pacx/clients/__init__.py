from .authorization import AuthorizationRbacClient as AuthorizationRbacClient
from .connectors import ConnectorsClient as ConnectorsClient
from .dataverse import DataverseClient as DataverseClient
<<<<<<< HEAD
from .power_pages_admin import PowerPagesAdminClient as PowerPagesAdminClient
=======
from .policy import DataLossPreventionClient as DataLossPreventionClient
from .governance import GovernanceClient as GovernanceClient
from .licensing import LicensingClient as LicensingClient
>>>>>>> ffcb585b
from .power_platform import PowerPlatformClient as PowerPlatformClient
from .tenant_settings import TenantSettingsClient as TenantSettingsClient
from .pva import PVAClient as PVAClient
from .user_management import (
    UserManagementClient as UserManagementClient,
    UserManagementOperationHandle as UserManagementOperationHandle,
)

__all__ = [
    "AuthorizationRbacClient",
    "ConnectorsClient",
    "DataverseClient",
<<<<<<< HEAD
    "PowerPagesAdminClient",
=======
    "DataLossPreventionClient",
    "GovernanceClient",
    "LicensingClient",
>>>>>>> ffcb585b
    "PowerPlatformClient",
    "TenantSettingsClient",
    "PVAClient",
    "UserManagementClient",
    "UserManagementOperationHandle",
]<|MERGE_RESOLUTION|>--- conflicted
+++ resolved
@@ -1,13 +1,10 @@
 from .authorization import AuthorizationRbacClient as AuthorizationRbacClient
 from .connectors import ConnectorsClient as ConnectorsClient
 from .dataverse import DataverseClient as DataverseClient
-<<<<<<< HEAD
 from .power_pages_admin import PowerPagesAdminClient as PowerPagesAdminClient
-=======
 from .policy import DataLossPreventionClient as DataLossPreventionClient
 from .governance import GovernanceClient as GovernanceClient
 from .licensing import LicensingClient as LicensingClient
->>>>>>> ffcb585b
 from .power_platform import PowerPlatformClient as PowerPlatformClient
 from .tenant_settings import TenantSettingsClient as TenantSettingsClient
 from .pva import PVAClient as PVAClient
@@ -20,13 +17,10 @@
     "AuthorizationRbacClient",
     "ConnectorsClient",
     "DataverseClient",
-<<<<<<< HEAD
     "PowerPagesAdminClient",
-=======
     "DataLossPreventionClient",
     "GovernanceClient",
     "LicensingClient",
->>>>>>> ffcb585b
     "PowerPlatformClient",
     "TenantSettingsClient",
     "PVAClient",
