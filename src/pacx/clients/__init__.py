--- conflicted
+++ resolved
@@ -2,24 +2,18 @@
 from .connectors import ConnectorsClient as ConnectorsClient
 from .dataverse import DataverseClient as DataverseClient
 from .power_platform import PowerPlatformClient as PowerPlatformClient
-<<<<<<< HEAD
 from .pva import PVAClient as PVAClient
-=======
 from .user_management import (
     UserManagementClient as UserManagementClient,
     UserManagementOperationHandle as UserManagementOperationHandle,
 )
->>>>>>> f2075a8b
 
 __all__ = [
     "AuthorizationRbacClient",
     "ConnectorsClient",
     "DataverseClient",
     "PowerPlatformClient",
-<<<<<<< HEAD
     "PVAClient",
-=======
     "UserManagementClient",
     "UserManagementOperationHandle",
->>>>>>> f2075a8b
 ]