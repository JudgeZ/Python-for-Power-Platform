--- conflicted
+++ resolved
@@ -1,9 +1,6 @@
-<<<<<<< HEAD
 from .app_management import AppManagementClient as AppManagementClient
 from .app_management import ApplicationOperationHandle as ApplicationOperationHandle
-=======
 from .authorization import AuthorizationRbacClient as AuthorizationRbacClient
->>>>>>> 89677c54
 from .connectors import ConnectorsClient as ConnectorsClient
 from .dataverse import DataverseClient as DataverseClient
 from .power_pages_admin import PowerPagesAdminClient as PowerPagesAdminClient
@@ -19,12 +16,9 @@
 )
 
 __all__ = [
-<<<<<<< HEAD
     "AppManagementClient",
     "ApplicationOperationHandle",
-=======
     "AuthorizationRbacClient",
->>>>>>> 89677c54
     "ConnectorsClient",
     "DataverseClient",
     "PowerPagesAdminClient",
