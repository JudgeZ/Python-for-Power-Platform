--- conflicted
+++ resolved
@@ -1,12 +1,9 @@
 from .authorization import AuthorizationRbacClient as AuthorizationRbacClient
 from .connectors import ConnectorsClient as ConnectorsClient
 from .dataverse import DataverseClient as DataverseClient
-<<<<<<< HEAD
 from .policy import DataLossPreventionClient as DataLossPreventionClient
-=======
 from .governance import GovernanceClient as GovernanceClient
 from .licensing import LicensingClient as LicensingClient
->>>>>>> 7763e231
 from .power_platform import PowerPlatformClient as PowerPlatformClient
 from .tenant_settings import TenantSettingsClient as TenantSettingsClient
 from .pva import PVAClient as PVAClient
@@ -19,12 +16,9 @@
     "AuthorizationRbacClient",
     "ConnectorsClient",
     "DataverseClient",
-<<<<<<< HEAD
     "DataLossPreventionClient",
-=======
     "GovernanceClient",
     "LicensingClient",
->>>>>>> 7763e231
     "PowerPlatformClient",
     "TenantSettingsClient",
     "PVAClient",
