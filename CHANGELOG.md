# Changelog

## Unreleased

- Add licensing client and CLI coverage for billing policies, allocations, storage warnings,
  and capacity snapshots with documentation for required scopes.
- Extend Analytics advisor recommendations OpenAPI with detail, acknowledgement, dismissal, and status polling endpoints, plus documentation covering the end-to-end workflow.
<<<<<<< HEAD
- Add a Power Pages admin client with CLI support for website lifecycle, WAF, scan, and visibility operations.
=======
- Add governance client and CLI coverage for cross-tenant connection reports and rule-based policy assignments.
- Add Power Virtual Agents bot client helpers and `pacx pva` CLI commands covering bot publication, packages, channels, and quarantine flows.
>>>>>>> ffcb585b
- Fix polling utilities to raise `TimeoutError` and surface failures in `ppx solution import --wait`.
- Add pagination support to Power Pages downloads to follow `@odata.nextLink` pointers.
- Harden solution archive extraction, including SolutionPackager layouts, against Zip Slip directory traversal.
- Ensure Azure Blob binary downloads append SAS tokens even when URLs contain query strings.
- Expose lifecycle management on HTTP-based clients to close connections when finished.
- Include `respx` in the default dependency set so local pytest runs have the required mock tooling.
- Allow Dataverse hosts passed to `DataverseClient` and CLI commands to include the scheme or bare hostname interchangeably.
- Introduce `ppx auth create` for device, web, and client-credential flows while keeping legacy aliases with deprecation warnings.
- Extend `openapi/connectivity-connectors.yaml` with custom connector CRUD, validation, policy template, and runtime status endpoints plus supporting schemas.
- Extend the User Management OpenAPI with admin role audit/rollback endpoints, detailed role assignment schemas, and async operation tracking models, with README guidance for integrators.
- Extend the RBAC OpenAPI spec with role definition CRUD endpoints, modeled
  schemas, and explicit `Authorization.RBAC.*` scope requirements.
- Add Authorization RBAC client, CLI (`ppx auth roles|assignments`) commands,
  and coverage verifying OAuth scope documentation.
- Model Power Apps admin versioning, restore/publish, and sharing ownership APIs in the OpenAPI bundle for SDK generation.
- Expand the Power Automate OpenAPI surface with flow lifecycle, run management, and diagnostics endpoints.
- Expand the Power Virtual Agents bots OpenAPI document with bot metadata, publish/unpublish, package import/export, and channel configuration endpoints.
- Extend the Dataverse solution OpenAPI definitions with clone, stage, publish-all, managed export, and translation lifecycle actions plus typed payloads.
- Introduce a DLP policy client and CLI commands covering CRUD, connector grouping, and environment assignments with async polling helpers and scope validation.
- Add tenant settings client and CLI commands covering feature controls, update payloads, and access request workflows with permission guidance.
- Add user management client APIs and `ppx users admin-role` commands with polling-aware CLI UX and role/scope documentation.
- Add Dataverse client helpers and models for staging upgrades, cloning patches, solution export variants, translation flows, and delete/promote actions, including LRO metadata exposure and documentation updates.

- 0.2.0 Extended features<|MERGE_RESOLUTION|>--- conflicted
+++ resolved
@@ -5,12 +5,9 @@
 - Add licensing client and CLI coverage for billing policies, allocations, storage warnings,
   and capacity snapshots with documentation for required scopes.
 - Extend Analytics advisor recommendations OpenAPI with detail, acknowledgement, dismissal, and status polling endpoints, plus documentation covering the end-to-end workflow.
-<<<<<<< HEAD
 - Add a Power Pages admin client with CLI support for website lifecycle, WAF, scan, and visibility operations.
-=======
 - Add governance client and CLI coverage for cross-tenant connection reports and rule-based policy assignments.
 - Add Power Virtual Agents bot client helpers and `pacx pva` CLI commands covering bot publication, packages, channels, and quarantine flows.
->>>>>>> ffcb585b
 - Fix polling utilities to raise `TimeoutError` and surface failures in `ppx solution import --wait`.
 - Add pagination support to Power Pages downloads to follow `@odata.nextLink` pointers.
 - Harden solution archive extraction, including SolutionPackager layouts, against Zip Slip directory traversal.
