# Changelog

## Unreleased

- Extend Analytics advisor recommendations OpenAPI with detail, acknowledgement, dismissal, and status polling endpoints, plus documentation covering the end-to-end workflow.
- Fix polling utilities to raise `TimeoutError` and surface failures in `ppx solution import --wait`.
- Add pagination support to Power Pages downloads to follow `@odata.nextLink` pointers.
- Harden solution archive extraction, including SolutionPackager layouts, against Zip Slip directory traversal.
- Ensure Azure Blob binary downloads append SAS tokens even when URLs contain query strings.
- Expose lifecycle management on HTTP-based clients to close connections when finished.
- Include `respx` in the default dependency set so local pytest runs have the required mock tooling.
- Allow Dataverse hosts passed to `DataverseClient` and CLI commands to include the scheme or bare hostname interchangeably.
- Introduce `ppx auth create` for device, web, and client-credential flows while keeping legacy aliases with deprecation warnings.
<<<<<<< HEAD
- Model Power Apps admin versioning, restore/publish, and sharing ownership APIs in the OpenAPI bundle for SDK generation.
=======
- Expand the Power Automate OpenAPI surface with flow lifecycle, run management, and diagnostics endpoints.
- Expand the Power Virtual Agents bots OpenAPI document with bot metadata, publish/unpublish, package import/export, and channel configuration endpoints.
>>>>>>> c8b67fd3

- 0.2.0 Extended features<|MERGE_RESOLUTION|>--- conflicted
+++ resolved
@@ -11,11 +11,8 @@
 - Include `respx` in the default dependency set so local pytest runs have the required mock tooling.
 - Allow Dataverse hosts passed to `DataverseClient` and CLI commands to include the scheme or bare hostname interchangeably.
 - Introduce `ppx auth create` for device, web, and client-credential flows while keeping legacy aliases with deprecation warnings.
-<<<<<<< HEAD
 - Model Power Apps admin versioning, restore/publish, and sharing ownership APIs in the OpenAPI bundle for SDK generation.
-=======
 - Expand the Power Automate OpenAPI surface with flow lifecycle, run management, and diagnostics endpoints.
 - Expand the Power Virtual Agents bots OpenAPI document with bot metadata, publish/unpublish, package import/export, and channel configuration endpoints.
->>>>>>> c8b67fd3
 
 - 0.2.0 Extended features