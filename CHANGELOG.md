# Changelog

## Unreleased

- Extend Analytics advisor recommendations OpenAPI with detail, acknowledgement, dismissal, and status polling endpoints, plus documentation covering the end-to-end workflow.
- Fix polling utilities to raise `TimeoutError` and surface failures in `ppx solution import --wait`.
- Add pagination support to Power Pages downloads to follow `@odata.nextLink` pointers.
- Harden solution archive extraction, including SolutionPackager layouts, against Zip Slip directory traversal.
- Ensure Azure Blob binary downloads append SAS tokens even when URLs contain query strings.
- Expose lifecycle management on HTTP-based clients to close connections when finished.
- Include `respx` in the default dependency set so local pytest runs have the required mock tooling.
- Allow Dataverse hosts passed to `DataverseClient` and CLI commands to include the scheme or bare hostname interchangeably.
- Introduce `ppx auth create` for device, web, and client-credential flows while keeping legacy aliases with deprecation warnings.
<<<<<<< HEAD
- Expand the Power Automate OpenAPI surface with flow lifecycle, run management, and diagnostics endpoints.
=======
- Expand the Power Virtual Agents bots OpenAPI document with bot metadata, publish/unpublish, package import/export, and channel configuration endpoints.
>>>>>>> 15c53e2b

- 0.2.0 Extended features<|MERGE_RESOLUTION|>--- conflicted
+++ resolved
@@ -11,10 +11,7 @@
 - Include `respx` in the default dependency set so local pytest runs have the required mock tooling.
 - Allow Dataverse hosts passed to `DataverseClient` and CLI commands to include the scheme or bare hostname interchangeably.
 - Introduce `ppx auth create` for device, web, and client-credential flows while keeping legacy aliases with deprecation warnings.
-<<<<<<< HEAD
 - Expand the Power Automate OpenAPI surface with flow lifecycle, run management, and diagnostics endpoints.
-=======
 - Expand the Power Virtual Agents bots OpenAPI document with bot metadata, publish/unpublish, package import/export, and channel configuration endpoints.
->>>>>>> 15c53e2b
 
 - 0.2.0 Extended features