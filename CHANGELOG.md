--- conflicted
+++ resolved
@@ -11,12 +11,9 @@
 - Include `respx` in the default dependency set so local pytest runs have the required mock tooling.
 - Allow Dataverse hosts passed to `DataverseClient` and CLI commands to include the scheme or bare hostname interchangeably.
 - Introduce `ppx auth create` for device, web, and client-credential flows while keeping legacy aliases with deprecation warnings.
-<<<<<<< HEAD
 - Extend the User Management OpenAPI with admin role audit/rollback endpoints, detailed role assignment schemas, and async operation tracking models, with README guidance for integrators.
-=======
 - Model Power Apps admin versioning, restore/publish, and sharing ownership APIs in the OpenAPI bundle for SDK generation.
 - Expand the Power Automate OpenAPI surface with flow lifecycle, run management, and diagnostics endpoints.
 - Expand the Power Virtual Agents bots OpenAPI document with bot metadata, publish/unpublish, package import/export, and channel configuration endpoints.
->>>>>>> 5b352da2
 
 - 0.2.0 Extended features