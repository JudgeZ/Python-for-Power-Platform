--- conflicted
+++ resolved
@@ -13,12 +13,9 @@
 | `profile` | Inspect or change stored defaults such as the active environment or Dataverse host. | `ppx profile list` |
 | `dv` | Dataverse data access helpers (whoami, CRUD, bulk CSV). | `ppx dv list accounts --top 5` |
 | `connector` | Manage custom connector APIs within an environment. | `ppx connector list --environment-id ENV-ID` |
-<<<<<<< HEAD
 | `pages` | Download/upload content and run website admin operations. | `ppx pages websites start --website-id <GUID>` |
-=======
 | `policy` | Administer Data Loss Prevention (DLP) policies and assignments. | `ppx policy dlp list` |
 | `pages` | Download, upload, and diff Power Pages site content. | `ppx pages download --website-id <GUID>` |
->>>>>>> ffcb585b
 | `solution` | Perform solution lifecycle operations (list, export/import, pack/unpack). | `ppx solution export --name core --out core.zip` |
 | `env`/`apps`/`flows` | List environments, canvas apps, and cloud flows. | `ppx apps --environment-id ENV-ID` |
 | `doctor` | Run environment diagnostics including token acquisition. | `ppx doctor` |
